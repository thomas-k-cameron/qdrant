--- conflicted
+++ resolved
@@ -91,11 +91,8 @@
                             on_disk_payload: None,
                             replication_factor: None,
                             write_consistency_factor: None,
-<<<<<<< HEAD
+                            init_from: None,
                             quantization_config: None,
-=======
-                            init_from: None,
->>>>>>> 4c0f8497
                         },
                     )),
                     None,
